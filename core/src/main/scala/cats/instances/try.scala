package cats
package instances

import TryInstances.castFailure

import scala.util.control.NonFatal
import scala.util.{Failure, Success, Try}
import scala.annotation.tailrec

trait TryInstances extends TryInstances1 {

  // scalastyle:off method.length
  implicit def catsStdInstancesForTry
    : MonadError[Try, Throwable] with CoflatMap[Try] with Traverse[Try] with Monad[Try] =
    new TryCoflatMap with MonadError[Try, Throwable] with Traverse[Try] with Monad[Try] {
      def pure[A](x: A): Try[A] = Success(x)

      override def product[A, B](ta: Try[A], tb: Try[B]): Try[(A, B)] = (ta, tb) match {
        case (Success(a), Success(b)) => Success((a, b))
        case (f: Failure[_], _)       => castFailure[(A, B)](f)
        case (_, f: Failure[_])       => castFailure[(A, B)](f)
      }

      override def map2[A, B, Z](ta: Try[A], tb: Try[B])(f: (A, B) => Z): Try[Z] = (ta, tb) match {
        case (Success(a), Success(b)) => Try(f(a, b))
        case (f: Failure[_], _)       => castFailure[Z](f)
        case (_, f: Failure[_])       => castFailure[Z](f)
      }

      override def map2Eval[A, B, Z](ta: Try[A], tb: Eval[Try[B]])(f: (A, B) => Z): Eval[Try[Z]] =
        ta match {
          case f: Failure[_] => Now(castFailure[Z](f))
          case Success(a)    => tb.map(_.map(f(a, _)))
        }

      def flatMap[A, B](ta: Try[A])(f: A => Try[B]): Try[B] = ta.flatMap(f)

      def foldLeft[A, B](fa: Try[A], b: B)(f: (B, A) => B): B =
        fa match {
          case Success(a) => f(b, a)
          case Failure(_) => b
        }

      def foldRight[A, B](fa: Try[A], lb: Eval[B])(f: (A, Eval[B]) => Eval[B]): Eval[B] =
        fa match {
          case Success(a) => f(a, lb)
          case Failure(_) => lb
        }

      def traverse[G[_], A, B](fa: Try[A])(f: A => G[B])(implicit G: Applicative[G]): G[Try[B]] =
        fa match {
          case Success(a)    => G.map(f(a))(Success(_))
          case f: Failure[_] => G.pure(castFailure[B](f))
        }

      @tailrec final def tailRecM[B, C](b: B)(f: B => Try[Either[B, C]]): Try[C] =
        f(b) match {
          case f: Failure[_]     => castFailure[C](f)
          case Success(Left(b1)) => tailRecM(b1)(f)
          case Success(Right(c)) => Success(c)
        }

      def handleErrorWith[A](ta: Try[A])(f: Throwable => Try[A]): Try[A] =
        ta.recoverWith { case t => f(t) }

      def raiseError[A](e: Throwable): Try[A] = Failure(e)

      override def handleError[A](ta: Try[A])(f: Throwable => A): Try[A] =
        ta.recover { case t => f(t) }

      override def attempt[A](ta: Try[A]): Try[Either[Throwable, A]] =
<<<<<<< HEAD
        ta match { case Success(a) => Success(Right(a)); case Failure(e) => Success(Left(e)) }

      override def redeem[A, B](ta: Try[A])(recover: Throwable => B, map: A => B): Try[B] =
        ta match { case Success(a) => Try(map(a)); case Failure(e) => Try(recover(e)) }

      override def redeemWith[A, B](ta: Try[A])(recover: Throwable => Try[B], bind: A => Try[B]): Try[B] =
        try ta match { case Success(a) => bind(a); case Failure(e) => recover(e) }
        catch { case NonFatal(e) => Failure(e) }
=======
        (ta.map(a => Right[Throwable, A](a))).recover { case NonFatal(t) => Left(t) }
>>>>>>> ffded4be

      override def recover[A](ta: Try[A])(pf: PartialFunction[Throwable, A]): Try[A] =
        ta.recover(pf)

      override def recoverWith[A](ta: Try[A])(pf: PartialFunction[Throwable, Try[A]]): Try[A] = ta.recoverWith(pf)

      override def fromTry[A](t: Try[A])(implicit ev: Throwable <:< Throwable): Try[A] = t

      override def map[A, B](ta: Try[A])(f: A => B): Try[B] = ta.map(f)

      override def reduceLeftToOption[A, B](fa: Try[A])(f: A => B)(g: (B, A) => B): Option[B] =
        fa.map(f).toOption

      override def reduceRightToOption[A, B](fa: Try[A])(f: A => B)(g: (A, Eval[B]) => Eval[B]): Eval[Option[B]] =
        Now(fa.map(f).toOption)

      override def reduceLeftOption[A](fa: Try[A])(f: (A, A) => A): Option[A] =
        fa.toOption

      override def reduceRightOption[A](fa: Try[A])(f: (A, Eval[A]) => Eval[A]): Eval[Option[A]] =
        Now(fa.toOption)

      override def get[A](fa: Try[A])(idx: Long): Option[A] =
        if (idx == 0L) fa.toOption else None

      override def size[A](fa: Try[A]): Long =
        fa match {
          case Failure(_) => 0L
          case Success(_) => 1L
        }

      override def find[A](fa: Try[A])(f: A => Boolean): Option[A] =
        fa.toOption.filter(f)

      override def foldMap[A, B](fa: Try[A])(f: A => B)(implicit B: Monoid[B]): B =
        fa match {
          case Failure(_) => B.empty
          case Success(a) => f(a)
        }

      override def exists[A](fa: Try[A])(p: A => Boolean): Boolean =
        fa match {
          case Failure(_) => false
          case Success(a) => p(a)
        }

      override def forall[A](fa: Try[A])(p: A => Boolean): Boolean =
        fa match {
          case Failure(_) => true
          case Success(a) => p(a)
        }

      override def toList[A](fa: Try[A]): List[A] =
        fa match {
          case Failure(_) => Nil
          case Success(a) => a :: Nil
        }

      override def isEmpty[A](fa: Try[A]): Boolean = fa.isFailure
    }
  // scalastyle:on method.length

  implicit def catsStdShowForTry[A](implicit A: Show[A]): Show[Try[A]] =
    new Show[Try[A]] {
      def show(fa: Try[A]): String = fa match {
        case Success(a) => s"Success(${A.show(a)})"
        case Failure(e) => s"Failure($e)"
      }
    }

  /**
   * you may wish to do equality by making `implicit val eqT: Eq[Throwable] = Eq.allEqual`
   * doing a fine grained equality on Throwable can make the code very execution
   * order dependent
   */
  implicit def catsStdEqForTry[A, T](implicit A: Eq[A], T: Eq[Throwable]): Eq[Try[A]] =
    new Eq[Try[A]] {
      def eqv(x: Try[A], y: Try[A]): Boolean = (x, y) match {
        case (Success(a), Success(b)) => A.eqv(a, b)
        case (Failure(a), Failure(b)) => T.eqv(a, b)
        case _                        => false
      }
    }
}

private[instances] object TryInstances {

  /**
   * A `Failure` can be statically typed as `Try[A]` for all `A`, because it
   * does not actually contain an `A` value (as `Success[A]` does).
   */
  @inline final def castFailure[A](f: Failure[_]): Try[A] = f.asInstanceOf[Try[A]]
}

sealed private[instances] trait TryInstances1 extends TryInstances2 {
  implicit def catsStdMonoidForTry[A: Monoid]: Monoid[Try[A]] =
    new TryMonoid[A]
}

sealed private[instances] trait TryInstances2 {
  implicit def catsStdSemigroupForTry[A: Semigroup]: Semigroup[Try[A]] =
    new TrySemigroup[A]
}

abstract private[cats] class TryCoflatMap extends CoflatMap[Try] {
  def map[A, B](ta: Try[A])(f: A => B): Try[B] = ta.map(f)
  def coflatMap[A, B](ta: Try[A])(f: Try[A] => B): Try[B] = Try(f(ta))
}

private[cats] class TrySemigroup[A: Semigroup] extends ApplySemigroup[Try, A](try_.catsStdInstancesForTry, implicitly)

private[cats] class TryMonoid[A](implicit A: Monoid[A])
    extends ApplicativeMonoid[Try, A](try_.catsStdInstancesForTry, implicitly)<|MERGE_RESOLUTION|>--- conflicted
+++ resolved
@@ -69,18 +69,15 @@
         ta.recover { case t => f(t) }
 
       override def attempt[A](ta: Try[A]): Try[Either[Throwable, A]] =
-<<<<<<< HEAD
         ta match { case Success(a) => Success(Right(a)); case Failure(e) => Success(Left(e)) }
 
       override def redeem[A, B](ta: Try[A])(recover: Throwable => B, map: A => B): Try[B] =
         ta match { case Success(a) => Try(map(a)); case Failure(e) => Try(recover(e)) }
 
       override def redeemWith[A, B](ta: Try[A])(recover: Throwable => Try[B], bind: A => Try[B]): Try[B] =
-        try ta match { case Success(a) => bind(a); case Failure(e) => recover(e) }
-        catch { case NonFatal(e) => Failure(e) }
-=======
-        (ta.map(a => Right[Throwable, A](a))).recover { case NonFatal(t) => Left(t) }
->>>>>>> ffded4be
+        try ta match {
+          case Success(a) => bind(a); case Failure(e) => recover(e)
+        } catch { case NonFatal(e) => Failure(e) }
 
       override def recover[A](ta: Try[A])(pf: PartialFunction[Throwable, A]): Try[A] =
         ta.recover(pf)
