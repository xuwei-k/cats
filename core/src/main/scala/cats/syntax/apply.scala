--- conflicted
+++ resolved
@@ -22,14 +22,9 @@
 package cats
 package syntax
 
-<<<<<<< HEAD
 trait ApplySyntax extends TupleSemigroupalSyntax with FunctionApplySyntax {
-  implicit final def catsSyntaxApply[F[_], A](fa: F[A])(implicit F: Apply[F]): Apply.Ops[F, A] =
-=======
-trait ApplySyntax extends TupleSemigroupalSyntax {
   @deprecated("Kept for binary compatibility", "2.10.0")
   final def catsSyntaxApply[F[_], A](fa: F[A], F: Apply[F]): Apply.Ops[F, A] =
->>>>>>> 5c5fe56b
     new Apply.Ops[F, A] {
       type TypeClassType = Apply[F]
 
@@ -56,7 +51,7 @@
 
   /**
    * @see [[Apply.ap]].
-   * 
+   *
    * Example:
    * {{{
    * scala> import cats.syntax.all._
@@ -91,7 +86,7 @@
 
   /**
    * @see [[Apply.ap2]].
-   * 
+   *
    * Example:
    * {{{
    * scala> import cats.syntax.all._
@@ -114,7 +109,7 @@
    * scala> noneF.ap2(noneInt, noneInt)
    * res3: Option[Long] = None
    * }}}
-   * 
+   *
    */
   def ap2(fa: F[A], fb: F[B])(implicit F: Apply[F]): F[C] = F.ap2(ff)(fa, fb)
 }
@@ -143,7 +138,7 @@
 
   /**
    * @see [[Apply.productR]].
-   * 
+   *
    * Example:
    * {{{
    * scala> import cats.syntax.all._
@@ -168,13 +163,13 @@
    *
    * scala> invalidInt.productR(invalidBool)
    * res3: ErrOr[Boolean] = Invalid(Invalid int.Invalid boolean.)
-   * }}}    
+   * }}}
    */
   def productR[B](fb: F[B])(implicit F: Apply[F]): F[B] = F.productR(fa)(fb)
 
   /**
    * @see [[Apply.productL]].
-   * 
+   *
    * Example:
    * {{{
    * scala> import cats.syntax.all._
@@ -199,7 +194,7 @@
    *
    * scala> invalidInt.productL(invalidBool)
    * res3: ErrOr[Int] = Invalid(Invalid int.Invalid boolean.)
-   * }}}    
+   * }}}
    */
   def productL[B](fb: F[B])(implicit F: Apply[F]): F[A] = F.productL(fa)(fb)
 
@@ -215,7 +210,7 @@
 
   /**
    * @see [[Apply.map2]].
-   * 
+   *
    * Example:
    * {{{
    * scala> import cats.syntax.all._
@@ -236,25 +231,25 @@
    *
    * scala> noneInt.map2(someLong)((i, l) => i.toString + l.toString)
    * res0: Option[String] = None
-   * }}} 
+   * }}}
    */
   def map2[B, C](fb: F[B])(f: (A, B) => C)(implicit F: Apply[F]): F[C] =
     F.map2(fa, fb)(f)
 
   /**
    * @see [[Apply.map2Eval]].
-   * 
+   *
    * Example:
    * {{{
    * scala> import cats.{Eval, Later}
    * scala> import cats.syntax.all._
-   * 
+   *
    * scala> val bomb: Eval[Option[Int]] = Later(sys.error("boom"))
    * scala> val x: Option[Int] = None
-   * 
+   *
    * scala> x.map2Eval(bomb)(_ + _).value
    * res0: Option[Int] = None
-   * }}} 
+   * }}}
    */
   def map2Eval[B, C](fb: Eval[F[B]])(f: (A, B) => C)(implicit F: Apply[F]): Eval[F[C]] =
     F.map2Eval(fa, fb)(f)
