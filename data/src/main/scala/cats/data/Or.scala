--- conflicted
+++ resolved
@@ -7,17 +7,10 @@
 
 /** Represents a right-biased disjunction that is either an `A` or a `B`.
  *
-<<<<<<< HEAD
- * An instance of `A` [[Or]] `B` is either a [[Or.LeftOr]]`[A]` or a [[Or.RightOr]]`[B]`.
- *
- * A common use of [[Or]] is to explicitly represent the possibility of failure in a result as opposed to
- * throwing an exception.  By convention, [[Or.LeftOr]] is used for errors and [[Or.RightOr]] is reserved for successes.
-=======
  * An instance of `A` [[Or]] `B` is either a [[Or.LeftOr LeftOr]]`[A]` or a [[Or.RightOr RightOr]]`[B]`.
  *
  * A common use of [[Or]] is to explicitly represent the possibility of failure in a result as opposed to
  * throwing an exception.  By convention, [[Or.LeftOr LeftOr]] is used for errors and [[Or.RightOr RightOr]] is reserved for successes.
->>>>>>> b8f7f5fa
  * For example, a function that attempts to parse an integer from a string may have a return type of
  * `NumberFormatException` [[Or]] `Int`. However, since there is no need to actually throw an exception, the type (`A`)
  * chosen for the "left" could be any type representing an error and has no need to actually extend `Exception`.
